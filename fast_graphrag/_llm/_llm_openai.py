"""LLM Services module."""

import asyncio
from dataclasses import dataclass, field
from itertools import chain
from typing import Any, List, Optional, Tuple, Type, cast

import instructor
import numpy as np
from openai import APIConnectionError, AsyncOpenAI, RateLimitError
from pydantic import BaseModel
from tenacity import (
    retry,
    retry_if_exception_type,
    stop_after_attempt,
    wait_exponential,
)

from fast_graphrag._exceptions import LLMServiceNoResponseError
from fast_graphrag._types import BTResponseModel, GTResponseModel
from fast_graphrag._utils import TOKEN_TO_CHAR_RATIO, logger

from ._base import BaseEmbeddingService, BaseLLMService


@dataclass
class OpenAILLMService(BaseLLMService):
    """LLM Service for OpenAI LLMs."""

    model: Optional[str] = field(default="gpt-4o-mini")

    def __post_init__(self):
        logger.debug("Initialized OpenAILLMService with patched OpenAI client.")
<<<<<<< HEAD
        self.llm_async_client: instructor.AsyncInstructor = instructor.from_openai(AsyncOpenAI(api_key=self.api_key, base_url=self.base_url))
=======
        self.llm_async_client: instructor.AsyncInstructor = instructor.from_openai(
            AsyncOpenAI(base_url=self.base_url, api_key=self.api_key)
        )
>>>>>>> 66f9389b

    @retry(
        stop=stop_after_attempt(3),
        wait=wait_exponential(multiplier=1, min=4, max=10),
        retry=retry_if_exception_type((RateLimitError, APIConnectionError)),
    )
    async def send_message(
        self,
        prompt: str,
        model: str | None = None,
        system_prompt: str | None = None,
        history_messages: list[dict[str, str]] | None = None,
        response_model: Type[GTResponseModel] | None = None,
        **kwargs: Any,
    ) -> Tuple[GTResponseModel, list[dict[str, str]]]:
        """Send a message to the language model and receive a response.

        Args:
            prompt (str): The input message to send to the language model.
            model (str): The name of the model to use. Defaults to the model provided in the config.
            system_prompt (str, optional): The system prompt to set the context for the conversation. Defaults to None.
            history_messages (list, optional): A list of previous messages in the conversation. Defaults to empty.
            response_model (Type[T], optional): The Pydantic model to parse the response. Defaults to None.
            **kwargs: Additional keyword arguments that may be required by specific LLM implementations.

        Returns:
            str: The response from the language model.
        """
        logger.debug(f"Sending message with prompt: {prompt}")
        model = model or self.model
        if model is None:
            raise ValueError("Model name must be provided.")
        messages: list[dict[str, str]] = []

        if system_prompt:
            messages.append({"role": "system", "content": system_prompt})
            logger.debug(f"Added system prompt: {system_prompt}")

        if history_messages:
            messages.extend(history_messages)
            logger.debug(f"Added history messages: {history_messages}")

        messages.append({"role": "user", "content": prompt})

        llm_response: GTResponseModel = await self.llm_async_client.chat.completions.create(
            model=model,
            messages=messages,  # type: ignore
            response_model=response_model.Model
            if response_model and issubclass(response_model, BTResponseModel)
            else response_model,
            **kwargs,
        )

        if not llm_response:
            logger.error("No response received from the language model.")
            raise LLMServiceNoResponseError("No response received from the language model.")

        messages.append(
            {
                "role": "assistant",
                "content": llm_response.model_dump_json() if isinstance(llm_response, BaseModel) else str(llm_response),
            }
        )
        logger.debug(f"Received response: {llm_response}")

        if response_model and issubclass(response_model, BTResponseModel):
            llm_response = cast(GTResponseModel, cast(BTResponseModel.Model, llm_response).to_dataclass(llm_response))

        return llm_response, messages


@dataclass
class OpenAIEmbeddingService(BaseEmbeddingService):
    """Base class for Language Model implementations."""

    embedding_dim: int = field(default=1536)
    max_request_tokens: int = 8000
    model: Optional[str] = field(default="text-embedding-3-small")

    def __post_init__(self):
<<<<<<< HEAD
        self.embedding_async_client: AsyncOpenAI = AsyncOpenAI(api_key=self.api_key, base_url=self.base_url)
=======
        self.embedding_async_client: AsyncOpenAI = AsyncOpenAI(base_url=self.base_url, api_key=self.api_key)
>>>>>>> 66f9389b
        logger.debug("Initialized OpenAIEmbeddingService with OpenAI client.")

    @retry(
        stop=stop_after_attempt(3),
        wait=wait_exponential(multiplier=1, min=4, max=10),
        retry=retry_if_exception_type((RateLimitError, APIConnectionError)),
    )
    async def get_embedding(
        self, texts: list[str], model: Optional[str] = None
    ) -> np.ndarray[Any, np.dtype[np.float32]]:
        """Get the embedding representation of the input text.

        Args:
            texts (str): The input text to embed.
            model (str, optional): The name of the model to use. Defaults to the model provided in the config.

        Returns:
            list[float]: The embedding vector as a list of floats.
        """
        logger.debug(f"Getting embedding for texts: {texts}")
        model = model or self.model
        if model is None:
            raise ValueError("Model name must be provided.")

        # Chunk the requests to size limits
        max_chunk_length = self.max_request_tokens * TOKEN_TO_CHAR_RATIO
        text_chunks: List[List[str]] = []

        current_chunk: List[str] = []
        current_chunk_length = 0
        for text in texts:
            text_length = len(text)
            if text_length + current_chunk_length > max_chunk_length:
                text_chunks.append(current_chunk)
                current_chunk = []
                current_chunk_length = 0
            current_chunk.append(text)
            current_chunk_length += text_length
        text_chunks.append(current_chunk)

        response = await asyncio.gather(
            *[
                self.embedding_async_client.embeddings.create(model=model, input=chunk, encoding_format="float")
                for chunk in text_chunks
            ]
        )

        data = chain(*[r.data for r in response])
        embeddings = np.array([dp.embedding for dp in data])
        logger.debug(f"Received embedding response: {len(embeddings)} embeddings")

        return embeddings<|MERGE_RESOLUTION|>--- conflicted
+++ resolved
@@ -31,13 +31,9 @@
 
     def __post_init__(self):
         logger.debug("Initialized OpenAILLMService with patched OpenAI client.")
-<<<<<<< HEAD
-        self.llm_async_client: instructor.AsyncInstructor = instructor.from_openai(AsyncOpenAI(api_key=self.api_key, base_url=self.base_url))
-=======
         self.llm_async_client: instructor.AsyncInstructor = instructor.from_openai(
             AsyncOpenAI(base_url=self.base_url, api_key=self.api_key)
         )
->>>>>>> 66f9389b
 
     @retry(
         stop=stop_after_attempt(3),
@@ -118,11 +114,7 @@
     model: Optional[str] = field(default="text-embedding-3-small")
 
     def __post_init__(self):
-<<<<<<< HEAD
-        self.embedding_async_client: AsyncOpenAI = AsyncOpenAI(api_key=self.api_key, base_url=self.base_url)
-=======
         self.embedding_async_client: AsyncOpenAI = AsyncOpenAI(base_url=self.base_url, api_key=self.api_key)
->>>>>>> 66f9389b
         logger.debug("Initialized OpenAIEmbeddingService with OpenAI client.")
 
     @retry(
